--- conflicted
+++ resolved
@@ -132,7 +132,6 @@
 		}
 		cmd = exec.Command(sysctlCmd, "-w", "net.ipv4.ip_forward=1")
 
-<<<<<<< HEAD
 		if err = cmd.Run(); err != nil {
 			//TODO Fatal here
 			zap.L().Error("Failed to set ip forward", zap.Error(err))
@@ -157,13 +156,11 @@
 
 		if err = cmd.Run(); err != nil {
 			zap.L().Error("Failed to setup accept_local", zap.Error(err))
-=======
 		if mode == constants.LocalServer {
 			cmd = exec.Command(sysctlCmd, "-w", "net.ipv4.ip_early_demux=0")
 			if err := cmd.Run(); err != nil {
 				zap.L().Fatal("Failed to set early demux options", zap.Error(err))
 			}
->>>>>>> 421d7f0b
 		}
 	}
 
